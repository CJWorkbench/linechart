--- conflicted
+++ resolved
@@ -4,12 +4,8 @@
 from string import Formatter
 from typing import Any, Dict, List
 import pandas as pd
-<<<<<<< HEAD
-from pandas.api.types import is_numeric_dtype, is_datetime64_dtype
 from cjwmodule import i18n
-=======
 from pandas.api.types import is_numeric_dtype
->>>>>>> bb91131b
 
 
 MaxNAxisLabels = 300
